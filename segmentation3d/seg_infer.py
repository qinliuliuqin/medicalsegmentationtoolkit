--- conflicted
+++ resolved
@@ -96,8 +96,6 @@
     net.load_state_dict(state['state_dict'])
     net.eval()
     net = net.cuda()
-<<<<<<< HEAD
-=======
 
     # load voxel head network module
     voxel_net_state = torch.load(voxel_net_chk_file)
@@ -110,17 +108,12 @@
     voxel_net.eval()
     voxel_net = voxel_net.cuda()
 
->>>>>>> 8c4547e0
     del os.environ['CUDA_VISIBLE_DEVICES']
 
   else:
     state = torch.load(chk_file, map_location='cpu')
     net_module = importlib.import_module('segmentation3d.network.' + state['net'])
     net = net_module.SegmentationNet(state['in_channels'], state['out_channels'], state['dropout'])
-<<<<<<< HEAD
-=======
-    # net = nn.parallel.DataParallel(net)
->>>>>>> 8c4547e0
     net.load_state_dict(state['state_dict'])
     net.eval()
 
@@ -263,10 +256,7 @@
 
     # test each case
     num_success_case = 0
-<<<<<<< HEAD
     total_inference_time = 0
-=======
->>>>>>> 8c4547e0
     for i, file_path in enumerate(file_path_list):
       print('{}: {}'.format(i, file_path))
 
@@ -376,19 +366,11 @@
           sitk.WriteImage(std_maps[idx], std_map_save_path, True)
       save_image_time = time.time() - begin
 
-<<<<<<< HEAD
       total_test_time = load_model_time + read_image_time + inference_time + post_processing_time + save_time
       total_inference_time += inference_time
       num_success_case += 1
       
       print('total test time: {:.2f}, average inference time: {:.2f}'.format(total_test_time, total_inference_time / num_success_case))
-=======
-      test_time = read_image_time + inference_time + post_processing_time + save_image_time
-      total_test_time += inference_time
-      num_success_case += 1
-      print('read: {:.2f}, infer: {:.2f}, write: {:.2f}, total: {:.2f}, average: {:.2f}'.format(
-        read_image_time, inference_time, save_image_time, test_time, total_test_time / num_success_case))
->>>>>>> 8c4547e0
 
 
 def main():
@@ -400,17 +382,10 @@
                        '3. A folder containing all testing images\n'
 
     default_input = '/shenlab/lab_stor6/qinliu/CT_Dental/datasets/test.txt'
-<<<<<<< HEAD
-    default_model = '/shenlab/lab_stor6/qinliu/CT_Dental/models/model_0305_2020/model1_groupnorm_0.4_contrast'
-    default_output = '/shenlab/lab_stor6/qinliu/CT_Dental/results/model_0305_2020/model1_groupnorm_0.4_contrast'
-    default_seg_name = 'seg.mha'
-    default_gpu_id =7
-=======
     default_model = '/shenlab/lab_stor6/qinliu/CT_Dental/models/model_0220_2020/model2'
     default_output = '/shenlab/lab_stor6/qinliu/CT_Dental/results/model_0220_2020/model2/epoch_1400'
     default_seg_name = 'seg.mha'
     default_gpu_id = 4
->>>>>>> 8c4547e0
 
     parser = argparse.ArgumentParser(description=long_description)
     parser.add_argument('-i', '--input', default=default_input, help='input folder/file for intensity images')
