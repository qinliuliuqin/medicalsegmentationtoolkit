--- conflicted
+++ resolved
@@ -315,31 +315,9 @@
                        '2. A text file containing paths of all testing images\n'\
                        '3. A folder containing all testing images\n'
 
-<<<<<<< HEAD
-    parser.add_argument('-i', '--input',
-                        default='/shenlab/lab_stor6/qinliu/CT_Dental/datasets/test.txt',
-                        help='input folder/file for intensity images')
-    parser.add_argument('-m', '--model',
-                        default='/shenlab/lab_stor6/qinliu/CT_Dental/models/model_0130_2020',
-                        help='model root folder')
-    parser.add_argument('-o', '--output',
-                        default='/shenlab/lab_stor6/qinliu/CT_Dental/results/model_0129_2020/epoch_2500',
-                        help='output folder for segmentation')
-    parser.add_argument('-n', '--seg_name',
-                        default='result.mha',
-                        help='the name of the segmentation result to be saved')
-    parser.add_argument('-g', '--gpu_id', type=int,
-                        default=7,
-                        help='the gpu id to run model, set to -1 if using cpu only.')
-    parser.add_argument('--save_image',
-                        help='whether to save original image', action="store_true")
-    parser.add_argument('--save_prob_index', type=int,
-                        default=-1,
-                        help='whether to save single prob map')
-=======
-    default_input = '/home/qinliu/debug/ROI.nii.gz'
-    default_model = '/home/qinliu/debug/model_0129_2020'
-    default_output = '/home/qinliu/debug/results'
+    default_input = '/shenlab/lab_stor6/qinliu/CT_Dental/datasets/test.txt'
+    default_model = '/shenlab/lab_stor6/qinliu/CT_Dental/models/model_0130_2020_debug'
+    default_output = '/shenlab/lab_stor6/qinliu/CT_Dental/results/model_0130_2020_debug/epoch_2000'
     default_seg_name = 'result.mha'
     default_gpu_id = -1
 
@@ -352,9 +330,8 @@
     parser.add_argument('--save_image', help='whether to save original image', action="store_true")
     parser.add_argument('--save_prob', help='whether to save all prob maps', action="store_true")
     parser.add_argument('--save_uncertainty', help='whether to save single prob map', action="store_true")
->>>>>>> e92321b0
+
     args = parser.parse_args()
-
     segmentation(args.input, args.model, args.output, args.seg_name, args.gpu_id, args.save_image,
                  args.save_prob, args.save_uncertainty)
 
