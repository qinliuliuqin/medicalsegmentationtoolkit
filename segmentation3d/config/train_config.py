--- conflicted
+++ resolved
@@ -13,20 +13,16 @@
 __C.general = {}
 
 # image-segmentation pair list
-__C.general.imseg_list = '/home/qinliu/debug/train_debug.txt'
+__C.general.imseg_list = '/shenlab/lab_stor6/qinliu/CT_Dental/datasets/train.txt'
 
 # the output of training models and logs
-<<<<<<< HEAD
-__C.general.save_dir = '/home/qinliu/debug/model_0129_2020'
-=======
 __C.general.save_dir = '/shenlab/lab_stor6/qinliu/CT_Dental/models/model_0201_2020/fine'
->>>>>>> 0eb896e1
 
 # continue training from certain epoch, -1 to train from scratch
-__C.general.resume_epoch = 2000
+__C.general.resume_epoch = -1
 
 # the number of GPUs used in training. Set to 0 if using cpu only.
-__C.general.num_gpus = 0
+__C.general.num_gpus = 6
 
 # random seed used in training (debugging purpose)
 __C.general.seed = 0
@@ -42,28 +38,20 @@
 __C.dataset.num_classes = 3
 
 # the resolution on which segmentation is performed
-__C.dataset.spacing = [2.0, 2.0, 2.0]
+__C.dataset.spacing = [0.4, 0.4, 0.4]
 
 # the sampling crop size, e.g., determine the context information
-<<<<<<< HEAD
-__C.dataset.crop_size = [32, 32, 32]
-=======
 __C.dataset.crop_size = [128, 128, 128]
->>>>>>> 0eb896e1
 
 # sampling method:
 # 1) GLOBAL: sampling crops randomly in the entire image domain
 # 2) MASK: sampling crops randomly within segmentation mask
 # 3) HYBRID: Sampling crops randomly with both GLOBAL and MASK methods
 # 4) CENTER: sampling crops in the image center
-__C.dataset.sampling_method = 'CENTER'
+__C.dataset.sampling_method = 'HYBRID'
 
 # translation augmentation (unit: mm)
-<<<<<<< HEAD
-__C.dataset.random_translation = [0, 0, 0]
-=======
 __C.dataset.random_translation = [5, 5, 5]
->>>>>>> 0eb896e1
 
 # linear interpolation method:
 # 1) NN: nearest neighbor interpolation
@@ -74,12 +62,7 @@
 # one normalizer corresponds to one input modality
 # 1) FixedNormalizer: use fixed mean and standard deviation to normalize intensity
 # 2) AdaptiveNormalizer: use minimum and maximum intensity of crop to normalize intensity
-<<<<<<< HEAD
-#__C.dataset.crop_normalizers = [FixedNormalizer(mean=150, stddev=350, clip=True)]
-__C.dataset.crop_normalizers = [AdaptiveNormalizer(clip=True)]
-=======
 __C.dataset.crop_normalizers = [AdaptiveNormalizer(clip=False)]
->>>>>>> 0eb896e1
 
 ##################################
 # training loss
@@ -119,20 +102,13 @@
 __C.train = {}
 
 # the number of training epochs
-__C.train.epochs = 2001
+__C.train.epochs = 5001
 
 # the number of samples in a batch
-<<<<<<< HEAD
-__C.train.batchsize = 1
-
-# the number of threads for IO
-__C.train.num_threads = 1
-=======
 __C.train.batchsize = 18
 
 # the number of threads for IO
 __C.train.num_threads = 18
->>>>>>> 0eb896e1
 
 # the learning rate
 __C.train.lr = 1e-4
