--- conflicted
+++ resolved
@@ -35,15 +35,12 @@
 # it is recommended to set this value as 1/4 of the partition size in order to avoid the apparent in-consistence between
 # different partition window.
 __C.general.partition_stride = [51.2, 51.2, 51.2]
-<<<<<<< HEAD
-=======
 
 # enable voxel net
 __C.general.turn_on_voxel_net = True
 
 # number of voxels for voxel net
 __C.general.num_voxels_for_voxel_net = 10240
->>>>>>> 8c4547e0
 
 # number of iteration in bayesian segmentation, set it as 1 for non-bayesian segmentation model
 __C.general.bayesian_iteration = 1