--- conflicted
+++ resolved
@@ -18,28 +18,16 @@
   """
   assert isinstance(gt_files, list) and isinstance(seg_files, list)
   assert len(gt_files) == len(seg_files)
-<<<<<<< HEAD
-  
-=======
 
->>>>>>> 8c4547e0
   result_content = []
   for idx, gt_case_path in enumerate(gt_files):
     gt = sitk.ReadImage(gt_case_path)
     gt_npy = sitk.GetArrayFromImage(gt)
-<<<<<<< HEAD
-    
-    seg_case_path = seg_files[idx]
-    seg = sitk.ReadImage(seg_case_path)
-    seg_npy = sitk.GetArrayFromImage(seg)
-    
-=======
 
     seg_case_path = seg_files[idx]
     seg = sitk.ReadImage(seg_case_path)
     seg_npy = sitk.GetArrayFromImage(seg)
 
->>>>>>> 8c4547e0
     # calculate dsc for each label
     case_name = os.path.basename(os.path.dirname(gt_case_path))
     content = [case_name]
@@ -48,22 +36,13 @@
       content.extend([score, type])
       print('case_name: {}, label: {}, score: {}, type: {}'.format(
         case_name, label, score, type))
-<<<<<<< HEAD
-    
-=======
-
->>>>>>> 8c4547e0
     result_content.append(content)
   
   column = ['filename']
   for label in labels:
     column.extend(['label{}_score'.format(label), 'label{}_type'.format(label)])
   df = pd.DataFrame(data=result_content, columns=column)
-<<<<<<< HEAD
-  
-=======
 
->>>>>>> 8c4547e0
   statistics_content = [['mean'], ['std']]
   for label in labels:
     mean, std = df['label{}_score'.format(label)].mean(), \
@@ -71,7 +50,6 @@
     print(mean, std)
     statistics_content[0].extend([mean, 'ignore_type'])
     statistics_content[1].extend([std, 'ignore_type'])
-<<<<<<< HEAD
   
   df_statistics = pd.DataFrame(data=statistics_content, columns=column)
   df = df.append(df_statistics)
@@ -100,37 +78,5 @@
 
 
 if __name__ == '__main__':
-=======
-
-  df_statistics = pd.DataFrame(data=statistics_content, columns=column)
-  df = df.append(df_statistics)
-  df.to_csv(save_csv_file_path)
-
-
-def test_cal_dsc_batch():
   
-  test_file = '/shenlab/lab_stor6/qinliu/CT_Dental/datasets/test.txt'
-  gt_folder = '/shenlab/lab_stor6/qinliu/CT_Dental/data'
-  gt_name = 'seg.mha'
-  seg_folder = '/shenlab/lab_stor6/qinliu/CT_Dental/results/model_0220_2020/model1/'
-  seg_name = 'result.mha'
-  result_file = '/shenlab/lab_stor6/qinliu/CT_Dental/results/model_0220_2020/model1/epoch_1400_no_voxelhead/results.csv'
-
-  
-  file_list, case_list = read_test_txt(test_file)
-  gt_files = []
-  for case_name in file_list:
-    gt_files.append(os.path.join(gt_folder, case_name, gt_name))
-
-  seg_files = []
-  for case_name in file_list:
-    seg_files.append(os.path.join(seg_folder, case_name, seg_name))
-
-  labels = [1, 2]
-  cal_dsc_batch(gt_files, seg_files, labels, 10, result_file)
-
-
-if __name__ == '__main__':
-  
->>>>>>> 8c4547e0
   test_cal_dsc_batch()