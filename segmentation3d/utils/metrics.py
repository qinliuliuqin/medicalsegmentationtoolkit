--- conflicted
+++ resolved
@@ -4,10 +4,6 @@
 
 def cal_dsc(gt_npy, seg_npy, label, threshold):
   """ Calculate dice ratio
-<<<<<<< HEAD
-=======
-
->>>>>>> 8c4547e0
   :param gt_npy: the input ground truth.
   :param seg_npy: the input segmentation result.
   :param label: the label for dsc calculation.
@@ -22,11 +18,7 @@
   
   if isinstance(seg_npy, sitk.Image):
     seg_npy = sitk.GetArrayFromImage(seg_npy)
-<<<<<<< HEAD
-  
-=======
 
->>>>>>> 8c4547e0
   gt_npy, seg_npy = (gt_npy == label), (seg_npy == label)
   area_gt, area_seg = np.sum(gt_npy), np.sum(seg_npy)
   
